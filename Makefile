--- conflicted
+++ resolved
@@ -52,13 +52,8 @@
 	rm -f setup.py
 	rm -f docs/conf.py
 
-<<<<<<< HEAD
-update-version: setup.py docs/conf.py
-
-force-version: clean-version update-version
-
-docs: clean force-version
-	make -C docs html
+upload: clean force-version                                                      
+	${python} setup.py sdist upload 
 
 dist: clean force-version
 	${python} setup.py sdist
@@ -66,20 +61,5 @@
 rpm: dist
 	rpmbuild -ta dist/*tar.gz
 
-=======
-force-version: clean-version update-version
-
-update-version: setup.py docs/conf.py
-
-docs: clean force-version
-	make -C docs html
-
-upload: clean force-version                                                      
-	${python} setup.py sdist upload 
-
-dist: clean force-version
-	${python} setup.py sdist
-
->>>>>>> 58210e95
 install: clean force-version
 	${python} setup.py install ${root} ${lib}
